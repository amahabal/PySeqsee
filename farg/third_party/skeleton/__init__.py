--- conflicted
+++ resolved
@@ -4,11 +4,9 @@
 
 """
 
-<<<<<<< HEAD
-from farg.third_party.skeleton.core import (
-=======
+
 from farg.third_party.skeleton.core import ( 
->>>>>>> 53b8c847
+
     Skeleton, Var, Bool, FileNameKeyError, TemplateKeyError
     )
 from farg.third_party.skeleton.utils import insert_into_file